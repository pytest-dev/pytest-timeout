"""Setuptools install script for pytest-timeout."""
from setuptools import setup

with open("README.rst", encoding="utf-8") as f:
    long_description = f.read()


setup(
    name="pytest-timeout",
    description="pytest plugin to abort hanging tests",
    long_description=long_description,
    version="1.4.2",
    author="Floris Bruynooghe",
    author_email="flub@devork.be",
    url="https://github.com/pytest-dev/pytest-timeout",
    license="MIT",
    py_modules=["pytest_timeout"],
    entry_points={"pytest11": ["timeout = pytest_timeout"]},
    install_requires=["pytest>=3.6.0"],
    classifiers=[
        "Development Status :: 5 - Production/Stable",
        "Environment :: Console",
        "Environment :: Plugins",
        "Intended Audience :: Developers",
        "License :: DFSG approved",
        "License :: OSI Approved :: MIT License",
        "Operating System :: OS Independent",
        "Programming Language :: Python",
<<<<<<< HEAD
=======
        "Programming Language :: Python :: Implementation :: PyPy",
        "Programming Language :: Python :: Implementation :: CPython",
        "Programming Language :: Python :: 2.7",
>>>>>>> a4677914
        "Programming Language :: Python :: 3",
        "Programming Language :: Python :: 3 :: Only",
        "Programming Language :: Python :: 3.6",
        "Programming Language :: Python :: 3.7",
        "Programming Language :: Python :: 3.8",
        "Programming Language :: Python :: 3.9",
        "Topic :: Software Development :: Testing",
        "Framework :: Pytest",
    ],
)<|MERGE_RESOLUTION|>--- conflicted
+++ resolved
@@ -26,12 +26,8 @@
         "License :: OSI Approved :: MIT License",
         "Operating System :: OS Independent",
         "Programming Language :: Python",
-<<<<<<< HEAD
-=======
         "Programming Language :: Python :: Implementation :: PyPy",
         "Programming Language :: Python :: Implementation :: CPython",
-        "Programming Language :: Python :: 2.7",
->>>>>>> a4677914
         "Programming Language :: Python :: 3",
         "Programming Language :: Python :: 3 :: Only",
         "Programming Language :: Python :: 3.6",
